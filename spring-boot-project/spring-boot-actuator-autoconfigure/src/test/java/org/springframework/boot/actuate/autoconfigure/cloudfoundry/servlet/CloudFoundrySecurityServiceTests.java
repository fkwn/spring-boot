--- conflicted
+++ resolved
@@ -1,5 +1,5 @@
 /*
- * Copyright 2012-2018 the original author or authors.
+ * Copyright 2012-2019 the original author or authors.
  *
  * Licensed under the Apache License, Version 2.0 (the "License");
  * you may not use this file except in compliance with the License.
@@ -49,14 +49,7 @@
  */
 public class CloudFoundrySecurityServiceTests {
 
-<<<<<<< HEAD
-	private static final String CLOUD_CONTROLLER = "http://my-cloud-controller.com";
-=======
-	@Rule
-	public ExpectedException thrown = ExpectedException.none();
-
 	private static final String CLOUD_CONTROLLER = "https://my-cloud-controller.com";
->>>>>>> 7f69e410
 
 	private static final String CLOUD_CONTROLLER_PERMISSIONS = CLOUD_CONTROLLER
 			+ "/v2/apps/my-app-id/permissions";
