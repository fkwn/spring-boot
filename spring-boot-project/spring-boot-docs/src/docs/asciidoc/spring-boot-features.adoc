--- conflicted
+++ resolved
@@ -1853,13 +1853,9 @@
 If you define a set of configuration keys for your own components, we recommend you group them in a POJO annotated with `@ConfigurationProperties`.
 Doing so will provide you with structured, type-safe object that you can inject into your own beans.
 
-<<<<<<< HEAD
-While you can write a `SpEL` expression in `@Value`, such expressions are not processed from <<boot-features-external-config-files,application property files>>.
-=======
 `SpEL` expressions from  <<boot-features-external-config-application-property-files,application property files>> are not processed at time of parsing these files and populating the environment.
 However, it is possible to write a `SpEL` expression in `@Value`.
 If the value of a property from an application property file is a `SpEL` expression, it will be evaluated when consumed via `@Value`.
->>>>>>> c9a09cf6
 
 
 
