/*
 * Copyright 2012-2019 the original author or authors.
 *
 * Licensed under the Apache License, Version 2.0 (the "License");
 * you may not use this file except in compliance with the License.
 * You may obtain a copy of the License at
 *
 *      https://www.apache.org/licenses/LICENSE-2.0
 *
 * Unless required by applicable law or agreed to in writing, software
 * distributed under the License is distributed on an "AS IS" BASIS,
 * WITHOUT WARRANTIES OR CONDITIONS OF ANY KIND, either express or implied.
 * See the License for the specific language governing permissions and
 * limitations under the License.
 */

package org.springframework.boot.test.autoconfigure.web.client;

import java.util.Arrays;
import java.util.Collections;
import java.util.LinkedHashSet;
import java.util.Set;

import org.springframework.boot.context.TypeExcludeFilter;
import org.springframework.boot.jackson.JsonComponent;
import org.springframework.boot.test.autoconfigure.filter.StandardAnnotationCustomizableTypeExcludeFilter;
import org.springframework.util.ClassUtils;

/**
 * {@link TypeExcludeFilter} for {@link RestClientTest @RestClientTest}.
 *
 * @author Stephane Nicoll
 */
class RestClientExcludeFilter
		extends StandardAnnotationCustomizableTypeExcludeFilter<RestClientTest> {

	private static final Class<?>[] NO_COMPONENTS = {};

	private static final String DATABIND_MODULE_CLASS_NAME = "com.fasterxml.jackson.databind.Module";

	private static final Set<Class<?>> DEFAULT_INCLUDES;

	static {
		Set<Class<?>> includes = new LinkedHashSet<>();
		if (ClassUtils.isPresent(DATABIND_MODULE_CLASS_NAME, RestClientExcludeFilter.class.getClassLoader())) {
			try {
				includes.add(Class.forName(DATABIND_MODULE_CLASS_NAME, true,
						RestClientExcludeFilter.class.getClassLoader()));
			}
			catch (ClassNotFoundException ex) {
				throw new IllegalStateException("Failed to load " + DATABIND_MODULE_CLASS_NAME, ex);
			}
			includes.add(JsonComponent.class);
		}
		DEFAULT_INCLUDES = Collections.unmodifiableSet(includes);
	}

	private final Class<?>[] components;

	RestClientExcludeFilter(Class<?> testClass) {
<<<<<<< HEAD
		super(testClass);
		this.components = getAnnotation().getValue("components", Class[].class)
				.orElse(NO_COMPONENTS);
=======
		this.annotation = AnnotatedElementUtils.getMergedAnnotation(testClass, RestClientTest.class);
	}

	@Override
	protected boolean hasAnnotation() {
		return this.annotation != null;
	}

	@Override
	protected Filter[] getFilters(FilterType type) {
		switch (type) {
		case INCLUDE:
			return this.annotation.includeFilters();
		case EXCLUDE:
			return this.annotation.excludeFilters();
		}
		throw new IllegalStateException("Unsupported type " + type);
	}

	@Override
	protected boolean isUseDefaultFilters() {
		return this.annotation.useDefaultFilters();
>>>>>>> 24925c3d
	}

	@Override
	protected Set<Class<?>> getDefaultIncludes() {
		return DEFAULT_INCLUDES;
	}

	@Override
	protected Set<Class<?>> getComponentIncludes() {
		return new LinkedHashSet<>(Arrays.asList(this.components));
	}

}<|MERGE_RESOLUTION|>--- conflicted
+++ resolved
@@ -31,8 +31,7 @@
  *
  * @author Stephane Nicoll
  */
-class RestClientExcludeFilter
-		extends StandardAnnotationCustomizableTypeExcludeFilter<RestClientTest> {
+class RestClientExcludeFilter extends StandardAnnotationCustomizableTypeExcludeFilter<RestClientTest> {
 
 	private static final Class<?>[] NO_COMPONENTS = {};
 
@@ -58,34 +57,8 @@
 	private final Class<?>[] components;
 
 	RestClientExcludeFilter(Class<?> testClass) {
-<<<<<<< HEAD
 		super(testClass);
-		this.components = getAnnotation().getValue("components", Class[].class)
-				.orElse(NO_COMPONENTS);
-=======
-		this.annotation = AnnotatedElementUtils.getMergedAnnotation(testClass, RestClientTest.class);
-	}
-
-	@Override
-	protected boolean hasAnnotation() {
-		return this.annotation != null;
-	}
-
-	@Override
-	protected Filter[] getFilters(FilterType type) {
-		switch (type) {
-		case INCLUDE:
-			return this.annotation.includeFilters();
-		case EXCLUDE:
-			return this.annotation.excludeFilters();
-		}
-		throw new IllegalStateException("Unsupported type " + type);
-	}
-
-	@Override
-	protected boolean isUseDefaultFilters() {
-		return this.annotation.useDefaultFilters();
->>>>>>> 24925c3d
+		this.components = getAnnotation().getValue("components", Class[].class).orElse(NO_COMPONENTS);
 	}
 
 	@Override
