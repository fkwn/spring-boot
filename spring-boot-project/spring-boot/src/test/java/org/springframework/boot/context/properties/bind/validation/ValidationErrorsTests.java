--- conflicted
+++ resolved
@@ -1,9 +1,5 @@
 /*
-<<<<<<< HEAD
- * Copyright 2012-2018 the original author or authors.
-=======
  * Copyright 2012-2019 the original author or authors.
->>>>>>> c6c139d9
  *
  * Licensed under the Apache License, Version 2.0 (the "License");
  * you may not use this file except in compliance with the License.
@@ -51,24 +47,19 @@
 	@Test
 	public void createWhenNameIsNullShouldThrowException() {
 		assertThatIllegalArgumentException()
-				.isThrownBy(() -> new ValidationErrors(null, Collections.emptySet(),
-						Collections.emptyList()))
+				.isThrownBy(() -> new ValidationErrors(null, Collections.emptySet(), Collections.emptyList()))
 				.withMessageContaining("Name must not be null");
 	}
 
 	@Test
 	public void createWhenBoundPropertiesIsNullShouldThrowException() {
-		assertThatIllegalArgumentException()
-				.isThrownBy(
-						() -> new ValidationErrors(NAME, null, Collections.emptyList()))
+		assertThatIllegalArgumentException().isThrownBy(() -> new ValidationErrors(NAME, null, Collections.emptyList()))
 				.withMessageContaining("BoundProperties must not be null");
 	}
 
 	@Test
 	public void createWhenErrorsIsNullShouldThrowException() {
-		assertThatIllegalArgumentException()
-				.isThrownBy(
-						() -> new ValidationErrors(NAME, Collections.emptySet(), null))
+		assertThatIllegalArgumentException().isThrownBy(() -> new ValidationErrors(NAME, Collections.emptySet(), null))
 				.withMessageContaining("Errors must not be null");
 	}
 
