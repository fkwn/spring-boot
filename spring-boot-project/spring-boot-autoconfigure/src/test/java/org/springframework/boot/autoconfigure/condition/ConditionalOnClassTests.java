/*
<<<<<<< HEAD
 * Copyright 2012-2018 the original author or authors.
=======
 * Copyright 2012-2019 the original author or authors.
>>>>>>> c6c139d9
 *
 * Licensed under the Apache License, Version 2.0 (the "License");
 * you may not use this file except in compliance with the License.
 * You may obtain a copy of the License at
 *
 *      https://www.apache.org/licenses/LICENSE-2.0
 *
 * Unless required by applicable law or agreed to in writing, software
 * distributed under the License is distributed on an "AS IS" BASIS,
 * WITHOUT WARRANTIES OR CONDITIONS OF ANY KIND, either express or implied.
 * See the License for the specific language governing permissions and
 * limitations under the License.
 */

package org.springframework.boot.autoconfigure.condition;

import java.util.Collection;

import org.junit.Test;

import org.springframework.boot.test.context.assertj.AssertableApplicationContext;
import org.springframework.boot.test.context.runner.ApplicationContextRunner;
import org.springframework.context.annotation.Bean;
import org.springframework.context.annotation.Configuration;
import org.springframework.context.annotation.Import;
import org.springframework.context.annotation.ImportResource;

import static org.assertj.core.api.Assertions.assertThat;

/**
 * Tests for {@link ConditionalOnClass}.
 *
 * @author Dave Syer
 * @author Stephane Nicoll
 */
public class ConditionalOnClassTests {

	private final ApplicationContextRunner contextRunner = new ApplicationContextRunner();

	@Test
	public void testVanillaOnClassCondition() {
		this.contextRunner.withUserConfiguration(BasicConfiguration.class, FooConfiguration.class)
				.run(this::hasBarBean);
	}

	@Test
	public void testMissingOnClassCondition() {
		this.contextRunner.withUserConfiguration(MissingConfiguration.class, FooConfiguration.class).run((context) -> {
			assertThat(context).doesNotHaveBean("bar");
			assertThat(context).hasBean("foo");
			assertThat(context.getBean("foo")).isEqualTo("foo");
		});
	}

	@Test
	public void testOnClassConditionWithXml() {
		this.contextRunner.withUserConfiguration(BasicConfiguration.class, XmlConfiguration.class)
				.run(this::hasBarBean);
	}

	@Test
	public void testOnClassConditionWithCombinedXml() {
		this.contextRunner.withUserConfiguration(CombinedXmlConfiguration.class).run(this::hasBarBean);
	}

	@Test
	public void onClassConditionOutputShouldNotContainConditionalOnMissingClassInMessage() {
		this.contextRunner.withUserConfiguration(BasicConfiguration.class)
				.run((context) -> {
					Collection<ConditionEvaluationReport.ConditionAndOutcomes> conditionAndOutcomes = ConditionEvaluationReport
							.get(context.getSourceApplicationContext().getBeanFactory())
							.getConditionAndOutcomesBySource().values();
					String message = conditionAndOutcomes.iterator().next().iterator()
							.next().getOutcome().getMessage();
					assertThat(message).doesNotContain(
							"@ConditionalOnMissingClass did not find unwanted class");
				});
	}

	private void hasBarBean(AssertableApplicationContext context) {
		assertThat(context).hasBean("bar");
		assertThat(context.getBean("bar")).isEqualTo("bar");
	}

	@Configuration
	@ConditionalOnClass(ConditionalOnClassTests.class)
	protected static class BasicConfiguration {

		@Bean
		public String bar() {
			return "bar";
		}

	}

	@Configuration
	@ConditionalOnClass(name = "FOO")
	protected static class MissingConfiguration {

		@Bean
		public String bar() {
			return "bar";
		}

	}

	@Configuration
	protected static class FooConfiguration {

		@Bean
		public String foo() {
			return "foo";
		}

	}

	@Configuration
	@ImportResource("org/springframework/boot/autoconfigure/condition/foo.xml")
	protected static class XmlConfiguration {

	}

	@Configuration
	@Import(BasicConfiguration.class)
	@ImportResource("org/springframework/boot/autoconfigure/condition/foo.xml")
	protected static class CombinedXmlConfiguration {

	}

}<|MERGE_RESOLUTION|>--- conflicted
+++ resolved
@@ -1,9 +1,5 @@
 /*
-<<<<<<< HEAD
- * Copyright 2012-2018 the original author or authors.
-=======
  * Copyright 2012-2019 the original author or authors.
->>>>>>> c6c139d9
  *
  * Licensed under the Apache License, Version 2.0 (the "License");
  * you may not use this file except in compliance with the License.
@@ -71,16 +67,13 @@
 
 	@Test
 	public void onClassConditionOutputShouldNotContainConditionalOnMissingClassInMessage() {
-		this.contextRunner.withUserConfiguration(BasicConfiguration.class)
-				.run((context) -> {
-					Collection<ConditionEvaluationReport.ConditionAndOutcomes> conditionAndOutcomes = ConditionEvaluationReport
-							.get(context.getSourceApplicationContext().getBeanFactory())
-							.getConditionAndOutcomesBySource().values();
-					String message = conditionAndOutcomes.iterator().next().iterator()
-							.next().getOutcome().getMessage();
-					assertThat(message).doesNotContain(
-							"@ConditionalOnMissingClass did not find unwanted class");
-				});
+		this.contextRunner.withUserConfiguration(BasicConfiguration.class).run((context) -> {
+			Collection<ConditionEvaluationReport.ConditionAndOutcomes> conditionAndOutcomes = ConditionEvaluationReport
+					.get(context.getSourceApplicationContext().getBeanFactory()).getConditionAndOutcomesBySource()
+					.values();
+			String message = conditionAndOutcomes.iterator().next().iterator().next().getOutcome().getMessage();
+			assertThat(message).doesNotContain("@ConditionalOnMissingClass did not find unwanted class");
+		});
 	}
 
 	private void hasBarBean(AssertableApplicationContext context) {
