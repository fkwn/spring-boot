/*
 * Copyright 2012-2019 the original author or authors.
 *
 * Licensed under the Apache License, Version 2.0 (the "License");
 * you may not use this file except in compliance with the License.
 * You may obtain a copy of the License at
 *
 *      https://www.apache.org/licenses/LICENSE-2.0
 *
 * Unless required by applicable law or agreed to in writing, software
 * distributed under the License is distributed on an "AS IS" BASIS,
 * WITHOUT WARRANTIES OR CONDITIONS OF ANY KIND, either express or implied.
 * See the License for the specific language governing permissions and
 * limitations under the License.
 */

package org.springframework.boot.maven;

import java.io.File;
import java.io.IOException;
import java.lang.reflect.Method;
import java.net.MalformedURLException;
import java.net.URL;
import java.util.ArrayList;
import java.util.Arrays;
import java.util.Collections;
import java.util.List;
import java.util.Map;
import java.util.Set;
import java.util.stream.Collectors;

import org.apache.maven.artifact.Artifact;
import org.apache.maven.model.Resource;
import org.apache.maven.plugin.MojoExecutionException;
import org.apache.maven.plugin.MojoFailureException;
import org.apache.maven.plugins.annotations.Parameter;
import org.apache.maven.project.MavenProject;
import org.apache.maven.shared.artifact.filter.collection.AbstractArtifactFeatureFilter;
import org.apache.maven.shared.artifact.filter.collection.FilterArtifacts;

import org.springframework.boot.loader.tools.FileUtils;
import org.springframework.boot.loader.tools.MainClassFinder;

/**
 * Base class to run a spring application.
 *
 * @author Phillip Webb
 * @author Stephane Nicoll
 * @author David Liu
 * @author Daniel Young
 * @author Dmytro Nosan
 * @see RunMojo
 * @see StartMojo
 */
public abstract class AbstractRunMojo extends AbstractDependencyFilterMojo {

	private static final String SPRING_BOOT_APPLICATION_CLASS_NAME = "org.springframework.boot.autoconfigure.SpringBootApplication";

	/**
	 * The Maven project.
	 * @since 1.0
	 */
	@Parameter(defaultValue = "${project}", readonly = true, required = true)
	private MavenProject project;

	/**
	 * Add maven resources to the classpath directly, this allows live in-place editing of
	 * resources. Duplicate resources are removed from {@code target/classes} to prevent
	 * them to appear twice if {@code ClassLoader.getResources()} is called. Please
	 * consider adding {@code spring-boot-devtools} to your project instead as it provides
	 * this feature and many more.
	 * @since 1.0
	 */
	@Parameter(property = "spring-boot.run.addResources", defaultValue = "false")
	private boolean addResources = false;

	/**
	 * Path to agent jar. NOTE: a forked process is required to use this feature.
	 * @since 1.0
	 * @deprecated since 2.2.0 in favor of {@code agents}
	 */
	@Deprecated
	@Parameter(property = "spring-boot.run.agent")
	private File[] agent;

	/**
	 * Path to agent jars. NOTE: a forked process is required to use this feature.
	 * @since 2.2
	 */
	@Parameter(property = "spring-boot.run.agents")
	private File[] agents;

	/**
	 * Flag to say that the agent requires -noverify.
	 * @since 1.0
	 */
	@Parameter(property = "spring-boot.run.noverify")
	private boolean noverify = false;

	/**
	 * Current working directory to use for the application. If not specified, basedir
	 * will be used. NOTE: a forked process is required to use this feature.
	 * @since 1.5
	 */
	@Parameter(property = "spring-boot.run.workingDirectory")
	private File workingDirectory;

	/**
	 * JVM arguments that should be associated with the forked process used to run the
	 * application. On command line, make sure to wrap multiple values between quotes.
	 * NOTE: a forked process is required to use this feature.
	 * @since 1.1
	 */
	@Parameter(property = "spring-boot.run.jvmArguments")
	private String jvmArguments;

	/**
	 * List of JVM system properties to pass to the process. NOTE: a forked process is
	 * required to use this feature.
	 * @since 2.1
	 */
	@Parameter
	private Map<String, String> systemPropertyVariables;

	/**
	 * List of Environment variables that should be associated with the forked process
	 * used to run the application. NOTE: a forked process is required to use this
	 * feature.
	 * @since 2.1
	 */
	@Parameter
	private Map<String, String> environmentVariables;

	/**
	 * Arguments that should be passed to the application. On command line use commas to
	 * separate multiple arguments.
	 * @since 1.0
	 */
	@Parameter(property = "spring-boot.run.arguments")
	private String[] arguments;

	/**
	 * The spring profiles to activate. Convenience shortcut of specifying the
	 * 'spring.profiles.active' argument. On command line use commas to separate multiple
	 * profiles.
	 * @since 1.3
	 */
	@Parameter(property = "spring-boot.run.profiles")
	private String[] profiles;

	/**
	 * The name of the main class. If not specified the first compiled class found that
	 * contains a 'main' method will be used.
	 * @since 1.0
	 */
	@Parameter(property = "spring-boot.run.main-class")
	private String mainClass;

	/**
	 * Additional folders besides the classes directory that should be added to the
	 * classpath.
	 * @since 1.0
	 */
	@Parameter(property = "spring-boot.run.folders")
	private String[] folders;

	/**
	 * Directory containing the classes and resource files that should be packaged into
	 * the archive.
	 * @since 1.0
	 */
	@Parameter(defaultValue = "${project.build.outputDirectory}", required = true)
	private File classesDirectory;

	/**
	 * Flag to indicate if the run processes should be forked. Disabling forking will
	 * disable some features such as an agent, custom JVM arguments, devtools or
	 * specifying the working directory to use.
	 * @since 1.2
	 */
	@Parameter(property = "spring-boot.run.fork", defaultValue = "true")
	private boolean fork;

	/**
	 * Flag to include the test classpath when running.
	 * @since 1.3
	 */
	@Parameter(property = "spring-boot.run.useTestClasspath", defaultValue = "false")
	private Boolean useTestClasspath;

	/**
	 * Skip the execution.
	 * @since 1.3.2
	 */
	@Parameter(property = "spring-boot.run.skip", defaultValue = "false")
	private boolean skip;

	@Override
	public void execute() throws MojoExecutionException, MojoFailureException {
		if (this.skip) {
			getLog().debug("skipping run as per configuration.");
			return;
		}
		run(getStartClass());
	}

	/**
	 * Specify if the application process should be forked.
	 * @return {@code true} if the application process should be forked
	 */
	protected boolean isFork() {
<<<<<<< HEAD
		return this.fork;
=======
		return (Boolean.TRUE.equals(this.fork) || (this.fork == null && enableForkByDefault()));
>>>>>>> 24925c3d
	}

	/**
	 * Specify if fork should be enabled by default.
	 * @return {@code true} if fork should be enabled by default
	 * @see #logDisabledFork()
	 * @deprecated as of 2.2.0 in favour of enabling forking by default.
	 */
	@Deprecated
	protected boolean enableForkByDefault() {
		return hasAgent() || hasJvmArgs() || hasEnvVariables() || hasWorkingDirectorySet();
	}

	private boolean hasAgent() {
		File[] configuredAgents = determineAgents();
		return (configuredAgents != null && configuredAgents.length > 0);
	}

	private boolean hasJvmArgs() {
		return (this.jvmArguments != null && !this.jvmArguments.isEmpty())
				|| (this.systemPropertyVariables != null && !this.systemPropertyVariables.isEmpty());
	}

	private boolean hasEnvVariables() {
		return (this.environmentVariables != null && !this.environmentVariables.isEmpty());
	}

	private boolean hasWorkingDirectorySet() {
		return this.workingDirectory != null;
	}

	private void run(String startClassName) throws MojoExecutionException, MojoFailureException {
		boolean fork = isFork();
		this.project.getProperties().setProperty("_spring.boot.fork.enabled", Boolean.toString(fork));
		if (fork) {
			doRunWithForkedJvm(startClassName);
		}
		else {
			logDisabledFork();
			runWithMavenJvm(startClassName, resolveApplicationArguments().asArray());
		}
	}

	/**
	 * Log a warning indicating that fork mode has been explicitly disabled while some
	 * conditions are present that require to enable it.
	 */
	protected void logDisabledFork() {
		if (getLog().isWarnEnabled()) {
			if (hasAgent()) {
				getLog().warn("Fork mode disabled, ignoring agent");
			}
			if (hasJvmArgs()) {
				RunArguments runArguments = resolveJvmArguments();
				getLog().warn("Fork mode disabled, ignoring JVM argument(s) ["
<<<<<<< HEAD
						+ String.join(" ", runArguments.asArray()) + "]");
=======
						+ Arrays.stream(runArguments.asArray()).collect(Collectors.joining(" ")) + "]");
>>>>>>> 24925c3d
			}
			if (hasWorkingDirectorySet()) {
				getLog().warn("Fork mode disabled, ignoring working directory configuration");
			}
		}
	}

	private void doRunWithForkedJvm(String startClassName) throws MojoExecutionException, MojoFailureException {
		List<String> args = new ArrayList<>();
		addAgents(args);
		addJvmArgs(args);
		addClasspath(args);
		args.add(startClassName);
		addArgs(args);
		runWithForkedJvm((this.workingDirectory != null) ? this.workingDirectory : this.project.getBasedir(), args,
				determineEnvironmentVariables());
	}

	/**
	 * Run with a forked VM, using the specified command line arguments.
	 * @param workingDirectory the working directory of the forked JVM
	 * @param args the arguments (JVM arguments and application arguments)
	 * @param environmentVariables the environment variables
	 * @throws MojoExecutionException in case of MOJO execution errors
	 * @throws MojoFailureException in case of MOJO failures
	 */
	protected abstract void runWithForkedJvm(File workingDirectory, List<String> args,
			Map<String, String> environmentVariables) throws MojoExecutionException, MojoFailureException;

	/**
	 * Run with the current VM, using the specified arguments.
	 * @param startClassName the class to run
	 * @param arguments the class arguments
	 * @throws MojoExecutionException in case of MOJO execution errors
	 * @throws MojoFailureException in case of MOJO failures
	 */
	protected abstract void runWithMavenJvm(String startClassName, String... arguments)
			throws MojoExecutionException, MojoFailureException;

	/**
	 * Resolve the application arguments to use.
	 * @return a {@link RunArguments} defining the application arguments
	 */
	protected RunArguments resolveApplicationArguments() {
		RunArguments runArguments = new RunArguments(this.arguments);
		addActiveProfileArgument(runArguments);
		return runArguments;
	}

	/**
	 * Resolve the environment variables to use.
	 * @return an {@link EnvVariables} defining the environment variables
	 */
	protected EnvVariables resolveEnvVariables() {
		return new EnvVariables(this.environmentVariables);
	}

	private void addArgs(List<String> args) {
		RunArguments applicationArguments = resolveApplicationArguments();
		Collections.addAll(args, applicationArguments.asArray());
		logArguments("Application argument(s): ", this.arguments);
	}

	private Map<String, String> determineEnvironmentVariables() {
		EnvVariables envVariables = resolveEnvVariables();
		logArguments("Environment variable(s): ", envVariables.asArray());
		return envVariables.asMap();
	}

	/**
	 * Resolve the JVM arguments to use.
	 * @return a {@link RunArguments} defining the JVM arguments
	 */
	protected RunArguments resolveJvmArguments() {
		StringBuilder stringBuilder = new StringBuilder();
		if (this.systemPropertyVariables != null) {
			stringBuilder.append(this.systemPropertyVariables.entrySet().stream()
					.map((e) -> SystemPropertyFormatter.format(e.getKey(), e.getValue()))
					.collect(Collectors.joining(" ")));
		}
		if (this.jvmArguments != null) {
			stringBuilder.append(" ").append(this.jvmArguments);
		}
		return new RunArguments(stringBuilder.toString());
	}

	private void addJvmArgs(List<String> args) {
		RunArguments jvmArguments = resolveJvmArguments();
		Collections.addAll(args, jvmArguments.asArray());
		logArguments("JVM argument(s): ", jvmArguments.asArray());
	}

	private void addAgents(List<String> args) {
		File[] configuredAgents = determineAgents();
		if (configuredAgents != null) {
			if (getLog().isInfoEnabled()) {
				getLog().info("Attaching agents: " + Arrays.asList(configuredAgents));
			}
			for (File agent : configuredAgents) {
				args.add("-javaagent:" + agent);
			}
		}
		if (this.noverify) {
			args.add("-noverify");
		}
	}

	private File[] determineAgents() {
		return (this.agents != null) ? this.agents : this.agent;
	}

	private void addActiveProfileArgument(RunArguments arguments) {
		if (this.profiles.length > 0) {
			StringBuilder arg = new StringBuilder("--spring.profiles.active=");
			for (int i = 0; i < this.profiles.length; i++) {
				arg.append(this.profiles[i]);
				if (i < this.profiles.length - 1) {
					arg.append(",");
				}
			}
			arguments.getArgs().addFirst(arg.toString());
			logArguments("Active profile(s): ", this.profiles);
		}
	}

	private void addClasspath(List<String> args) throws MojoExecutionException {
		try {
			StringBuilder classpath = new StringBuilder();
			for (URL ele : getClassPathUrls()) {
				if (classpath.length() > 0) {
					classpath.append(File.pathSeparator);
				}
				classpath.append(new File(ele.toURI()));
			}
			if (getLog().isDebugEnabled()) {
				getLog().debug("Classpath for forked process: " + classpath);
			}
			args.add("-cp");
			args.add(classpath.toString());
		}
		catch (Exception ex) {
			throw new MojoExecutionException("Could not build classpath", ex);
		}
	}

	private String getStartClass() throws MojoExecutionException {
		String mainClass = this.mainClass;
		if (mainClass == null) {
			try {
				mainClass = MainClassFinder.findSingleMainClass(this.classesDirectory,
						SPRING_BOOT_APPLICATION_CLASS_NAME);
			}
			catch (IOException ex) {
				throw new MojoExecutionException(ex.getMessage(), ex);
			}
		}
		if (mainClass == null) {
			throw new MojoExecutionException(
					"Unable to find a suitable main class, " + "please add a 'mainClass' property");
		}
		return mainClass;
	}

	protected URL[] getClassPathUrls() throws MojoExecutionException {
		try {
			List<URL> urls = new ArrayList<>();
			addUserDefinedFolders(urls);
			addResources(urls);
			addProjectClasses(urls);
			addDependencies(urls);
			return urls.toArray(new URL[0]);
		}
		catch (IOException ex) {
			throw new MojoExecutionException("Unable to build classpath", ex);
		}
	}

	private void addUserDefinedFolders(List<URL> urls) throws MalformedURLException {
		if (this.folders != null) {
			for (String folder : this.folders) {
				urls.add(new File(folder).toURI().toURL());
			}
		}
	}

	private void addResources(List<URL> urls) throws IOException {
		if (this.addResources) {
			for (Resource resource : this.project.getResources()) {
				File directory = new File(resource.getDirectory());
				urls.add(directory.toURI().toURL());
				FileUtils.removeDuplicatesFromOutputDirectory(this.classesDirectory, directory);
			}
		}
	}

	private void addProjectClasses(List<URL> urls) throws MalformedURLException {
		urls.add(this.classesDirectory.toURI().toURL());
	}

	private void addDependencies(List<URL> urls) throws MalformedURLException, MojoExecutionException {
		FilterArtifacts filters = (this.useTestClasspath ? getFilters() : getFilters(new TestArtifactFilter()));
		Set<Artifact> artifacts = filterDependencies(this.project.getArtifacts(), filters);
		for (Artifact artifact : artifacts) {
			if (artifact.getFile() != null) {
				urls.add(artifact.getFile().toURI().toURL());
			}
		}
	}

	private void logArguments(String message, String[] args) {
		if (getLog().isDebugEnabled()) {
			getLog().debug(Arrays.stream(args).collect(Collectors.joining(" ", message, "")));
		}
	}

	private static class TestArtifactFilter extends AbstractArtifactFeatureFilter {

		TestArtifactFilter() {
			super("", Artifact.SCOPE_TEST);
		}

		@Override
		protected String getArtifactFeature(Artifact artifact) {
			return artifact.getScope();
		}

	}

	/**
	 * Isolated {@link ThreadGroup} to capture uncaught exceptions.
	 */
	class IsolatedThreadGroup extends ThreadGroup {

		private final Object monitor = new Object();

		private Throwable exception;

		IsolatedThreadGroup(String name) {
			super(name);
		}

		@Override
		public void uncaughtException(Thread thread, Throwable ex) {
			if (!(ex instanceof ThreadDeath)) {
				synchronized (this.monitor) {
					this.exception = (this.exception != null) ? this.exception : ex;
				}
				getLog().warn(ex);
			}
		}

		public void rethrowUncaughtException() throws MojoExecutionException {
			synchronized (this.monitor) {
				if (this.exception != null) {
					throw new MojoExecutionException(
							"An exception occurred while running. " + this.exception.getMessage(), this.exception);
				}
			}
		}

	}

	/**
	 * Runner used to launch the application.
	 */
	class LaunchRunner implements Runnable {

		private final String startClassName;

		private final String[] args;

		LaunchRunner(String startClassName, String... args) {
			this.startClassName = startClassName;
			this.args = (args != null) ? args : new String[] {};
		}

		@Override
		public void run() {
			Thread thread = Thread.currentThread();
			ClassLoader classLoader = thread.getContextClassLoader();
			try {
				Class<?> startClass = classLoader.loadClass(this.startClassName);
				Method mainMethod = startClass.getMethod("main", String[].class);
				if (!mainMethod.isAccessible()) {
					mainMethod.setAccessible(true);
				}
				mainMethod.invoke(null, new Object[] { this.args });
			}
			catch (NoSuchMethodException ex) {
				Exception wrappedEx = new Exception(
						"The specified mainClass doesn't contain a " + "main method with appropriate signature.", ex);
				thread.getThreadGroup().uncaughtException(thread, wrappedEx);
			}
			catch (Exception ex) {
				thread.getThreadGroup().uncaughtException(thread, ex);
			}
		}

	}

	/**
	 * Format System properties.
	 */
	static class SystemPropertyFormatter {

		public static String format(String key, String value) {
			if (key == null) {
				return "";
			}
			if (value == null || value.isEmpty()) {
				return String.format("-D%s", key);
			}
			return String.format("-D%s=\"%s\"", key, value);
		}

	}

}<|MERGE_RESOLUTION|>--- conflicted
+++ resolved
@@ -209,11 +209,7 @@
 	 * @return {@code true} if the application process should be forked
 	 */
 	protected boolean isFork() {
-<<<<<<< HEAD
 		return this.fork;
-=======
-		return (Boolean.TRUE.equals(this.fork) || (this.fork == null && enableForkByDefault()));
->>>>>>> 24925c3d
 	}
 
 	/**
@@ -269,11 +265,7 @@
 			if (hasJvmArgs()) {
 				RunArguments runArguments = resolveJvmArguments();
 				getLog().warn("Fork mode disabled, ignoring JVM argument(s) ["
-<<<<<<< HEAD
 						+ String.join(" ", runArguments.asArray()) + "]");
-=======
-						+ Arrays.stream(runArguments.asArray()).collect(Collectors.joining(" ")) + "]");
->>>>>>> 24925c3d
 			}
 			if (hasWorkingDirectorySet()) {
 				getLog().warn("Fork mode disabled, ignoring working directory configuration");
