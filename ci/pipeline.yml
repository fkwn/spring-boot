anchors:
  git-repo-resource-source: &git-repo-resource-source
    uri: ((github-repo))
    username: ((github-username))
    password: ((github-password))
    branch: ((branch))
  docker-resource-source: &docker-resource-source
    username: ((docker-hub-username))
    password: ((docker-hub-password))
    tag: ((milestone))
  gradle-enterprise-task-params: &gradle-enterprise-task-params
    GRADLE_ENTERPRISE_ACCESS_KEY: ((gradle_enterprise_secret_access_key))
    GRADLE_ENTERPRISE_CACHE_USERNAME: ((gradle_enterprise_cache_user.username))
    GRADLE_ENTERPRISE_CACHE_PASSWORD: ((gradle_enterprise_cache_user.password))
  github-task-params: &github-task-params
    GITHUB_REPO: spring-boot
    GITHUB_ORGANIZATION: spring-projects
    GITHUB_PASSWORD: ((github-password))
    GITHUB_USERNAME: ((github-username))
    MILESTONE: ((milestone))
  bintray-task-params: &bintray-task-params
    BINTRAY_SUBJECT: ((bintray-subject))
    BINTRAY_REPO: ((bintray-repo))
    BINTRAY_USERNAME: ((bintray-username))
    BINTRAY_API_KEY: ((bintray-api-key))
  sontatype-task-params: &sonatype-task-params
    SONATYPE_USER_TOKEN: ((sonatype-user-token))
    SONATYPE_PASSWORD_TOKEN: ((sonatype-user-token-password))
  artifactory-task-params: &artifactory-task-params
    ARTIFACTORY_SERVER: ((artifactory-server))
    ARTIFACTORY_USERNAME: ((artifactory-username))
    ARTIFACTORY_PASSWORD: ((artifactory-password))
  build-project-task-params: &build-project-task-params
    privileged: true
    timeout: ((task-timeout))
    file: git-repo/ci/tasks/build-project.yml
    params:
      BRANCH: ((branch))
      <<: *gradle-enterprise-task-params
  artifactory-repo-put-params: &artifactory-repo-put-params
    repo: libs-snapshot-local
    folder: distribution-repository
    build_uri: "https://ci.spring.io/teams/${BUILD_TEAM_NAME}/pipelines/${BUILD_PIPELINE_NAME}/jobs/${BUILD_JOB_NAME}/builds/${BUILD_NAME}"
    build_number: "${BUILD_PIPELINE_NAME}-${BUILD_JOB_NAME}-${BUILD_NAME}"
    disable_checksum_uploads: true
    threads: 8
    artifact_set:
    - include:
      - "/**/spring-boot-docs-*.zip"
      properties:
        "zip.type": "docs"
        "zip.deployed": "false"
  slack-fail-params: &slack-fail-params
    text: >
      :concourse-failed: <!here> <https://ci.spring.io/teams/${BUILD_TEAM_NAME}/pipelines/${BUILD_PIPELINE_NAME}/jobs/${BUILD_JOB_NAME}/builds/${BUILD_NAME}|${BUILD_PIPELINE_NAME} ${BUILD_JOB_NAME} failed!>
      [$TEXT_FILE_CONTENT]
    text_file: git-repo/build/build-scan-uri.txt
    silent: true
    icon_emoji: ":concourse:"
    username: concourse-ci
  slack-success-params: &slack-success-params
    text: >
      :concourse-succeeded: <https://ci.spring.io/teams/${BUILD_TEAM_NAME}/pipelines/${BUILD_PIPELINE_NAME}/jobs/${BUILD_JOB_NAME}/builds/${BUILD_NAME}|${BUILD_PIPELINE_NAME} ${BUILD_JOB_NAME} was successful!>
      [$TEXT_FILE_CONTENT]
    text_file: git-repo/build/build-scan-uri.txt
    silent: true
    icon_emoji: ":concourse:"
    username: concourse-ci
resource_types:
- name: artifactory-resource
  type: docker-image
  source:
    repository: springio/artifactory-resource
    tag: 0.0.12
- name: pull-request
  type: docker-image
  source:
    repository: teliaoss/github-pr-resource
- name: github-status-resource
  type: docker-image
  source:
    repository: dpb587/github-status-resource
    tag: master
- name: slack-notification
  type: docker-image
  source:
    repository: cfcommunity/slack-notification-resource
    tag: latest
resources:
- name: git-repo
  type: git
  icon: github-circle
  source:
    <<: *git-repo-resource-source
- name: git-repo-windows
  type: git
  icon: github-circle
  source:
    <<: *git-repo-resource-source
    git_config:
    - name: core.autocrlf
      value: true
- name: git-pull-request
  type: pull-request
  icon: source-pull
  source:
    access_token: ((github-ci-pull-request-token))
    repository: ((github-repo-name))
    base_branch: ((branch))
    ignore_paths: ["ci/*"]
- name: github-pre-release
  type: github-release
  icon: briefcase-download-outline
  source:
    owner: spring-projects
    repository: spring-boot
    access_token: ((github-ci-release-token))
    pre_release: true
    release: false
- name: github-release
  type: github-release
  icon: briefcase-download
  source:
    owner: spring-projects
    repository: spring-boot
    access_token: ((github-ci-release-token))
    pre_release: false
- name: ci-images-git-repo
  type: git
  icon: github-circle
  source:
    uri: ((github-repo))
    branch: ((branch))
    paths: ["ci/images/*"]
- name: ci-image
  type: docker-image
  icon: docker
  source:
    <<: *docker-resource-source
    repository: ((docker-hub-organization))/((ci-image-name))
- name: ci-image-jdk11
  type: docker-image
  icon: docker
  source:
    <<: *docker-resource-source
<<<<<<< HEAD
    repository: ((docker-hub-organization))/spring-boot-jdk11-ci-image
- name: spring-boot-jdk14-ci-image
  type: docker-image
  icon: docker
  source:
    <<: *docker-resource-source
    repository: ((docker-hub-organization))/spring-boot-jdk14-ci-image
- name: spring-boot-jdk15-ci-image
=======
    repository: ((docker-hub-organization))/((ci-image-name))-jdk11
- name: ci-image-jdk15
>>>>>>> a47bc41f
  type: docker-image
  icon: docker
  source:
    <<: *docker-resource-source
    repository: ((docker-hub-organization))/((ci-image-name))-jdk15
- name: artifactory-repo
  type: artifactory-resource
  icon: package-variant
  source:
    uri: ((artifactory-server))
    username: ((artifactory-username))
    password: ((artifactory-password))
    build_name: ((build-name))
- name: repo-status-build
  type: github-status-resource
  icon: eye-check-outline
  source:
    repository: ((github-repo-name))
    access_token: ((github-ci-status-token))
    branch: ((branch))
    context: build
- name: repo-status-jdk11-build
  type: github-status-resource
  icon: eye-check-outline
  source:
    repository: ((github-repo-name))
    access_token: ((github-ci-status-token))
    branch: ((branch))
    context: jdk11-build
- name: repo-status-jdk14-build
  type: github-status-resource
  icon: eye-check-outline
  source:
    repository: ((github-repo-name))
    access_token: ((github-ci-status-token))
    branch: ((branch))
    context: jdk14-build
- name: repo-status-jdk15-build
  type: github-status-resource
  icon: eye-check-outline
  source:
    repository: ((github-repo-name))
    access_token: ((github-ci-status-token))
    branch: ((branch))
    context: jdk15-build
- name: slack-alert
  type: slack-notification
  icon: slack
  source:
    url: ((slack-webhook-url))
- name: every-wednesday
  type: time
  icon: clock-outline
  source:
    start: 8:00 PM
    stop: 9:00 PM
    days: [Wednesday]
- name: daily
  type: time
  icon: clock-outline
  source: { interval: "24h" }
jobs:
- name: build-ci-images
  plan:
  - get: ci-images-git-repo
    trigger: true
  - in_parallel:
    - put: ci-image
      params:
        build: ci-images-git-repo/ci/images
        dockerfile: ci-images-git-repo/ci/images/ci-image/Dockerfile
    - put: ci-image-jdk11
      params:
        build: ci-images-git-repo/ci/images
<<<<<<< HEAD
        dockerfile: ci-images-git-repo/ci/images/spring-boot-jdk11-ci-image/Dockerfile
    - put: spring-boot-jdk14-ci-image
      params:
        build: ci-images-git-repo/ci/images
        dockerfile: ci-images-git-repo/ci/images/spring-boot-jdk14-ci-image/Dockerfile
    - put: spring-boot-jdk15-ci-image
=======
        dockerfile: ci-images-git-repo/ci/images/ci-image-jdk11/Dockerfile
    - put: ci-image-jdk15
>>>>>>> a47bc41f
      params:
        build: ci-images-git-repo/ci/images
        dockerfile: ci-images-git-repo/ci/images/ci-image-jdk15/Dockerfile
- name: detect-jdk-updates
  plan:
  - get: git-repo
  - get: every-wednesday
    trigger: true
  - get: ci-image
  - in_parallel:
    - task: detect-jdk8-update
      image: ci-image
      file: git-repo/ci/tasks/detect-jdk-updates.yml
      params:
        <<: *github-task-params
        JDK_VERSION: java8
    - task: detect-jdk11-update
      image: ci-image
      file: git-repo/ci/tasks/detect-jdk-updates.yml
      params:
        <<: *github-task-params
        JDK_VERSION: java11
    - task: detect-jdk14-update
      image: spring-boot-ci-image
      file: git-repo/ci/tasks/detect-jdk-updates.yml
      params:
        <<: *github-task-params
        JDK_VERSION: java14
    - task: detect-jdk15-update
      image: ci-image
      file: git-repo/ci/tasks/detect-jdk-updates.yml
      params:
        <<: *github-task-params
        JDK_VERSION: java15
- name: detect-ubuntu-image-updates
  plan:
  - get: git-repo
  - get: every-wednesday
    trigger: true
  - get: ci-image
  - do:
    - task: detect-ubuntu-image-updates
      image: ci-image
      file: git-repo/ci/tasks/detect-ubuntu-image-updates.yml
      params:
        <<: *github-task-params
- name: detect-docker-updates
  plan:
  - get: git-repo
  - get: every-wednesday
    trigger: true
  - get: ci-image
  - do:
    - task: detect-docker-updates
      image: ci-image
      file: git-repo/ci/tasks/detect-docker-updates.yml
      params:
        <<: *github-task-params
- name: build
  serial: true
  public: true
  plan:
  - get: ci-image
  - get: git-repo
    trigger: true
  - put: repo-status-build
    params: { state: "pending", commit: "git-repo" }
  - do:
    - task: build-project
      image: ci-image
      <<: *build-project-task-params
    on_failure:
      do:
      - put: repo-status-build
        params: { state: "failure", commit: "git-repo" }
      - put: slack-alert
        params:
          <<: *slack-fail-params
  - put: repo-status-build
    params: { state: "success", commit: "git-repo" }
  - put: artifactory-repo
    params:
      <<: *artifactory-repo-put-params
    get_params:
      threads: 8
    on_failure:
      do:
      - put: slack-alert
        params:
          <<: *slack-fail-params
  - put: slack-alert
    params:
      <<: *slack-success-params
- name: build-pull-requests
  serial: true
  public: true
  plan:
  - get: ci-image
  - get: git-repo
    resource: git-pull-request
    trigger: true
    version: every
  - do:
    - put: git-pull-request
      params:
        path: git-repo
        status: pending
    - task: build-project
      image: ci-image
      file: git-repo/ci/tasks/build-pr-project.yml
      timeout: ((task-timeout))
    on_success:
      put: git-pull-request
      params:
        path: git-repo
        status: success
    on_failure:
      put: git-pull-request
      params:
        path: git-repo
        status: failure
- name: jdk11-build
  serial: true
  public: true
  plan:
  - get: ci-image-jdk11
  - get: git-repo
    trigger: true
  - put: repo-status-jdk11-build
    params: { state: "pending", commit: "git-repo" }
  - do:
    - task: build-project
      image: ci-image-jdk11
      <<: *build-project-task-params
    on_failure:
      do:
      - put: repo-status-jdk11-build
        params: { state: "failure", commit: "git-repo" }
      - put: slack-alert
        params:
          <<: *slack-fail-params
  - put: repo-status-jdk11-build
    params: { state: "success", commit: "git-repo" }
  - put: slack-alert
    params:
      <<: *slack-success-params
- name: jdk14-build
  serial: true
  public: true
  plan:
    - get: spring-boot-jdk14-ci-image
    - get: git-repo
      trigger: true
    - put: repo-status-jdk14-build
      params: { state: "pending", commit: "git-repo" }
    - do:
      - task: build-project
        image: spring-boot-jdk14-ci-image
        <<: *build-project-task-params
      on_failure:
        do:
          - put: repo-status-jdk14-build
            params: { state: "failure", commit: "git-repo" }
          - put: slack-alert
            params:
              <<: *slack-fail-params
    - put: repo-status-jdk14-build
      params: { state: "success", commit: "git-repo" }
    - put: slack-alert
      params:
        <<: *slack-success-params
- name: jdk15-build
  serial: true
  public: true
  plan:
    - get: ci-image-jdk15
    - get: git-repo
      trigger: true
    - put: repo-status-jdk15-build
      params: { state: "pending", commit: "git-repo" }
    - do:
      - task: build-project
        image: spring-boot-jdk15-ci-image
        <<: *build-project-task-params
      on_failure:
        do:
          - put: repo-status-jdk15-build
            params: { state: "failure", commit: "git-repo" }
          - put: slack-alert
            params:
              <<: *slack-fail-params
    - put: repo-status-jdk15-build
      params: { state: "success", commit: "git-repo" }
    - put: slack-alert
      params:
       <<: *slack-success-params
- name: windows-build
  serial: true
  plan:
    - get: git-repo
      resource: git-repo-windows
    - get: daily
      trigger: true
    - do:
      - task: build-project
        privileged: true
        file: git-repo/ci/tasks/build-project-windows.yml
        tags:
        - WIN64
        timeout: ((task-timeout))
        params:
          BRANCH: ((branch))
          <<: *gradle-enterprise-task-params
      on_failure:
        do:
          - put: slack-alert
            params:
              <<: *slack-fail-params
    - put: slack-alert
      params:
        <<: *slack-success-params
- name: stage-milestone
  serial: true
  plan:
  - get: ci-image
  - get: git-repo
    trigger: false
  - task: stage
    image: ci-image
    file: git-repo/ci/tasks/stage.yml
    params:
      RELEASE_TYPE: M
      <<: *gradle-enterprise-task-params
  - put: artifactory-repo
    params:
      <<: *artifactory-repo-put-params
      repo: libs-staging-local
  - put: git-repo
    params:
      repository: stage-git-repo
- name: stage-rc
  serial: true
  plan:
  - get: ci-image
  - get: git-repo
    trigger: false
  - task: stage
    image: ci-image
    file: git-repo/ci/tasks/stage.yml
    params:
      RELEASE_TYPE: RC
      <<: *gradle-enterprise-task-params
  - put: artifactory-repo
    params:
      <<: *artifactory-repo-put-params
      repo: libs-staging-local
  - put: git-repo
    params:
      repository: stage-git-repo
- name: stage-release
  serial: true
  plan:
  - get: ci-image
  - get: git-repo
    trigger: false
  - task: stage
    image: ci-image
    file: git-repo/ci/tasks/stage.yml
    params:
      RELEASE_TYPE: RELEASE
      <<: *gradle-enterprise-task-params
  - put: artifactory-repo
    params:
      <<: *artifactory-repo-put-params
      repo: libs-staging-local
  - put: git-repo
    params:
      repository: stage-git-repo
- name: promote-milestone
  serial: true
  plan:
  - get: ci-image
  - get: git-repo
    trigger: false
  - get: artifactory-repo
    trigger: false
    passed: [stage-milestone]
    params:
      download_artifacts: false
      save_build_info: true
  - task: promote
    image: ci-image
    file: git-repo/ci/tasks/promote.yml
    params:
      RELEASE_TYPE: M
      <<: *artifactory-task-params
  - task: generate-release-notes
    file: git-repo/ci/tasks/generate-release-notes.yml
    params:
      RELEASE_TYPE: M
      GITHUB_USERNAME: ((github-username))
      GITHUB_TOKEN: ((github-ci-release-token))
  - put: github-pre-release
    params:
      name: generated-release-notes/tag
      tag: generated-release-notes/tag
      body: generated-release-notes/release-notes.md
- name: promote-rc
  serial: true
  plan:
  - get: ci-image
  - get: git-repo
    trigger: false
  - get: artifactory-repo
    trigger: false
    passed: [stage-rc]
    params:
      download_artifacts: false
      save_build_info: true
  - task: promote
    image: ci-image
    file: git-repo/ci/tasks/promote.yml
    params:
      RELEASE_TYPE: RC
      <<: *artifactory-task-params
  - task: generate-release-notes
    file: git-repo/ci/tasks/generate-release-notes.yml
    params:
      RELEASE_TYPE: RC
      GITHUB_USERNAME: ((github-username))
      GITHUB_TOKEN: ((github-ci-release-token))
  - put: github-pre-release
    params:
      name: generated-release-notes/tag
      tag: generated-release-notes/tag
      body: generated-release-notes/release-notes.md
- name: promote-release
  serial: true
  plan:
  - get: ci-image
  - get: git-repo
    trigger: false
  - get: artifactory-repo
    trigger: false
    passed: [stage-release]
    params:
      download_artifacts: false
      save_build_info: true
  - task: promote
    image: ci-image
    file: git-repo/ci/tasks/promote.yml
    params:
      RELEASE_TYPE: RELEASE
      <<: *artifactory-task-params
      <<: *bintray-task-params
- name: sync-to-maven-central
  serial: true
  plan:
  - get: ci-image
  - get: git-repo
  - get: artifactory-repo
    trigger: true
    passed: [promote-release]
    params:
      download_artifacts: false
      save_build_info: true
  - task: sync-to-maven-central
    image: ci-image
    file: git-repo/ci/tasks/sync-to-maven-central.yml
    params:
      <<: *bintray-task-params
      <<: *sonatype-task-params
  - task: generate-release-notes
    file: git-repo/ci/tasks/generate-release-notes.yml
    params:
      RELEASE_TYPE: RELEASE
      GITHUB_USERNAME: ((github-username))
      GITHUB_TOKEN: ((github-ci-release-token))
  - put: github-release
    params:
      name: generated-release-notes/tag
      tag: generated-release-notes/tag
      body: generated-release-notes/release-notes.md
groups:
<<<<<<< HEAD
- name: "Build"
  jobs: ["build", "jdk11-build", "jdk14-build", "jdk15-build", "windows-build"]
- name: "Release"
=======
- name: "builds"
  jobs: ["build", "jdk11-build", "jdk15-build", "windows-build"]
- name: "releases"
>>>>>>> a47bc41f
  jobs: ["stage-milestone", "stage-rc", "stage-release", "promote-milestone", "promote-rc", "promote-release", "sync-to-maven-central"]
- name: "ci-images"
  jobs: ["build-ci-images", "detect-docker-updates", "detect-jdk-updates", "detect-ubuntu-image-updates"]
- name: "pull-requests"
  jobs: ["build-pull-requests"]<|MERGE_RESOLUTION|>--- conflicted
+++ resolved
@@ -143,19 +143,8 @@
   icon: docker
   source:
     <<: *docker-resource-source
-<<<<<<< HEAD
-    repository: ((docker-hub-organization))/spring-boot-jdk11-ci-image
-- name: spring-boot-jdk14-ci-image
-  type: docker-image
-  icon: docker
-  source:
-    <<: *docker-resource-source
-    repository: ((docker-hub-organization))/spring-boot-jdk14-ci-image
-- name: spring-boot-jdk15-ci-image
-=======
     repository: ((docker-hub-organization))/((ci-image-name))-jdk11
 - name: ci-image-jdk15
->>>>>>> a47bc41f
   type: docker-image
   icon: docker
   source:
@@ -185,14 +174,6 @@
     access_token: ((github-ci-status-token))
     branch: ((branch))
     context: jdk11-build
-- name: repo-status-jdk14-build
-  type: github-status-resource
-  icon: eye-check-outline
-  source:
-    repository: ((github-repo-name))
-    access_token: ((github-ci-status-token))
-    branch: ((branch))
-    context: jdk14-build
 - name: repo-status-jdk15-build
   type: github-status-resource
   icon: eye-check-outline
@@ -230,17 +211,8 @@
     - put: ci-image-jdk11
       params:
         build: ci-images-git-repo/ci/images
-<<<<<<< HEAD
-        dockerfile: ci-images-git-repo/ci/images/spring-boot-jdk11-ci-image/Dockerfile
-    - put: spring-boot-jdk14-ci-image
-      params:
-        build: ci-images-git-repo/ci/images
-        dockerfile: ci-images-git-repo/ci/images/spring-boot-jdk14-ci-image/Dockerfile
-    - put: spring-boot-jdk15-ci-image
-=======
         dockerfile: ci-images-git-repo/ci/images/ci-image-jdk11/Dockerfile
     - put: ci-image-jdk15
->>>>>>> a47bc41f
       params:
         build: ci-images-git-repo/ci/images
         dockerfile: ci-images-git-repo/ci/images/ci-image-jdk15/Dockerfile
@@ -263,12 +235,6 @@
       params:
         <<: *github-task-params
         JDK_VERSION: java11
-    - task: detect-jdk14-update
-      image: spring-boot-ci-image
-      file: git-repo/ci/tasks/detect-jdk-updates.yml
-      params:
-        <<: *github-task-params
-        JDK_VERSION: java14
     - task: detect-jdk15-update
       image: ci-image
       file: git-repo/ci/tasks/detect-jdk-updates.yml
@@ -387,31 +353,6 @@
   - put: slack-alert
     params:
       <<: *slack-success-params
-- name: jdk14-build
-  serial: true
-  public: true
-  plan:
-    - get: spring-boot-jdk14-ci-image
-    - get: git-repo
-      trigger: true
-    - put: repo-status-jdk14-build
-      params: { state: "pending", commit: "git-repo" }
-    - do:
-      - task: build-project
-        image: spring-boot-jdk14-ci-image
-        <<: *build-project-task-params
-      on_failure:
-        do:
-          - put: repo-status-jdk14-build
-            params: { state: "failure", commit: "git-repo" }
-          - put: slack-alert
-            params:
-              <<: *slack-fail-params
-    - put: repo-status-jdk14-build
-      params: { state: "success", commit: "git-repo" }
-    - put: slack-alert
-      params:
-        <<: *slack-success-params
 - name: jdk15-build
   serial: true
   public: true
@@ -423,7 +364,7 @@
       params: { state: "pending", commit: "git-repo" }
     - do:
       - task: build-project
-        image: spring-boot-jdk15-ci-image
+        image: ci-image-jdk15
         <<: *build-project-task-params
       on_failure:
         do:
@@ -625,15 +566,9 @@
       tag: generated-release-notes/tag
       body: generated-release-notes/release-notes.md
 groups:
-<<<<<<< HEAD
-- name: "Build"
-  jobs: ["build", "jdk11-build", "jdk14-build", "jdk15-build", "windows-build"]
-- name: "Release"
-=======
 - name: "builds"
   jobs: ["build", "jdk11-build", "jdk15-build", "windows-build"]
 - name: "releases"
->>>>>>> a47bc41f
   jobs: ["stage-milestone", "stage-rc", "stage-release", "promote-milestone", "promote-rc", "promote-release", "sync-to-maven-central"]
 - name: "ci-images"
   jobs: ["build-ci-images", "detect-docker-updates", "detect-jdk-updates", "detect-ubuntu-image-updates"]
